--- conflicted
+++ resolved
@@ -1265,10 +1265,7 @@
     parser.add_argument('--max_turns', type=int, help='max number of turns in the game')
     parser.add_argument('--heuristic', type=int, help='Which heuristic function to use: 0,1,2')
     args = parser.parse_args()
-<<<<<<< HEAD
     # args.game_type = "at"
-=======
->>>>>>> 2f8416c4
     # parse the game type
     if args.game_type == "attacker":
       game_type = GameType.AttackerVsComp
